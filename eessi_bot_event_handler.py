#!/usr/bin/env python3
#
# This file is part of the EESSI build-and-deploy bot,
# see https://github.com/EESSI/eessi-bot-software-layer
#
# The bot helps with requests to add software installations to the
# EESSI software layer, see https://github.com/EESSI/software-layer
#
# author: Kenneth Hoste (@boegel)
# author: Bob Droege (@bedroge)
# author: Hafsa Naeem (@hafsa-naeem)
# author: Thomas Roeblitz (@trz42)
#
# license: GPLv2
#

# Standard library imports
import sys

# Third party imports (anything installed into the local Python environment)
from pyghee.lib import create_app, get_event_info, PyGHee, read_event_from_json
from pyghee.utils import log
import waitress

# Local application imports (anything from EESSI/eessi-bot-software-layer)
from connections import github
import tasks.build as build
from tasks.build import check_build_permission, get_architecture_targets, get_repo_cfg, \
<<<<<<< HEAD
    srequest_bot_build_issue_comment, submit_build_jobs
=======
    request_bot_build_issue_comments, submit_build_jobs
>>>>>>> 27cb368a
import tasks.deploy as deploy
from tasks.deploy import deploy_built_artefacts
from tools import config
from tools.args import event_handler_parse
from tools.commands import EESSIBotCommand, EESSIBotCommandError, get_bot_command
from tools.permissions import check_command_permission
from tools.pr_comments import create_comment


APP_NAME = "app_name"
BOT_CONTROL = "bot_control"
COMMAND_RESPONSE_FMT = "command_response_fmt"
GITHUB = "github"
REPO_TARGET_MAP = "repo_target_map"


class EESSIBotSoftwareLayer(PyGHee):
    """
    Class for representing the event handler of the build-and-deploy bot. It
    receives events from GitHub via PyGHee and processes them. It is
    multi-threaded (via waitress) to ensure that it can respond to concurrent
    events. It also avoids keeping any event related information in memory.
    """

    def __init__(self, *args, **kwargs):
        """
        EESSIBotSoftwareLayer constructor. Calls constructor of PyGHee and
        initializes some configuration settings.
        """
        super(EESSIBotSoftwareLayer, self).__init__(*args, **kwargs)

        self.cfg = config.read_config()
        event_handler_cfg = self.cfg['event_handler']
        self.logfile = event_handler_cfg.get('log_path')

    def log(self, msg, *args):
        """
        Logs a message incl the caller's function name by passing msg and
        *args to PyGHee's log method.

        Args:
            msg (string): message to log to event handler log
            *args (any): any values to be substituted into msg

        Returns:
            None (implicitly)
        """
        funcname = sys._getframe().f_back.f_code.co_name
        if args:
            msg = msg % args
        msg = "[%s]: %s" % (funcname, msg)
        log(msg, log_file=self.logfile)

    def handle_issue_comment_event(self, event_info, log_file=None):
        """
        Handle events of type issue_comment. Main action is to parse new issue
        comments for any bot command and execute it if one is found.

        Args:
            event_info (dict): event received by event_handler
            log_file (string): path to log messages to

        Returns:
            None (implicitly)

        Raises:
            Exception: raises any exception that is not of type EESSIBotCommandError
        """
        request_body = event_info['raw_request_body']
        issue_url = request_body['issue']['url']
        action = request_body['action']
        sender = request_body['sender']['login']
        owner = request_body['comment']['user']['login']
        repo_name = request_body['repository']['full_name']
        pr_number = request_body['issue']['number']

        # TODO add request body text (['comment']['body']) to log message when
        #      log level is set to debug
        self.log(f"Comment in {issue_url} (owned by @{owner}) {action} by @{sender}")

        app_name = self.cfg[GITHUB][APP_NAME]
        command_response_fmt = self.cfg[BOT_CONTROL][COMMAND_RESPONSE_FMT]

        # currently, only commands in new comments are supported
        #  - commands have the syntax 'bot: COMMAND [ARGS*]'

        # first check if sender is authorized to send any command
        # - this serves a double purpose:
        #   1. check permission
        #   2. skip any comment updates that were done by the bot itself
        #      - thus we prevent the bot from entering an endless loop
        #        where it reacts on updates to comments it made itself
        #      - this assumes that the sender of an event is corresponding
        #        to the bot if the bot updates or creates comments itself
        #        and that the bot is not given permission in the
        #        configuration setting 'command_permission'
        #      - in order to prevent surprises we should be very careful
        #        about what the bot adds to comments, for example, before
        #        updating a comment it could run the update through the
        #        function get_bot_command to determine if the comment
        #        includes a bot command
        if check_command_permission(sender) is False:
            self.log(f"account `{sender}` has NO permission to send commands to bot")
            # need to ensure that the bot is not responding on its own comments
            # as a quick implementation we check if the sender name contains '[bot]'
            # TODO improve this by querying (and caching) information about the sender of
            #      an event
            #      ALTERNATIVELY we could postpone this test a bit until we
            #      have parsed the comment and know if it contains any bot command
            if not sender.endswith('[bot]'):
                comment_response = f"\n- account `{sender}` has NO permission to send commands to the bot"
                comment_body = command_response_fmt.format(
                    app_name=app_name,
                    comment_response=comment_response,
                    comment_result=''
                )
                issue_comment = create_comment(repo_name, pr_number, comment_body)
            else:
                self.log(f"account `{sender}` seems to be a bot instance itself, hence not creating a new PR comment")
            return
        else:
            self.log(f"account `{sender}` has permission to send commands to bot")

        # only scan for commands in newly created comments
        if action == 'created':
            comment_received = request_body['comment']['body']
            self.log(f"comment action '{action}' is handled")
        else:
            # NOTE we do not respond to an updated PR comment with yet another
            #      new PR comment, because it would make the bot very noisy or
            #      worse could result in letting the bot enter an endless loop
            self.log(f"comment action '{action}' not handled")
            return

        # search for commands in comment
        comment_response = ''
        commands = []
        # process any non-empty lines in comment (inner comprehension splits
        # comment into lines, outer comprehension ensures only non-empty lines
        # are processed further)
        for line in [x for x in [y.strip() for y in comment_received.split('\n')] if x]:
            # TODO add processed line(s) to log when log level is set to debug
            bot_command = get_bot_command(line)
            if bot_command:
                try:
                    ebc = EESSIBotCommand(bot_command)
                except EESSIBotCommandError as bce:
                    self.log(f"ERROR: parsing bot command '{bot_command}' failed with {bce.args}")
                    # TODO possibly add more information to log when log level is set to debug
                    comment_response += f"\n- parsing the bot command `{bot_command}`, received"
                    comment_response += f" from sender `{sender}`, failed"
                    continue
                commands.append(ebc)
                self.log(f"found bot command: '{bot_command}'")
                comment_response += f"\n- received bot command `{bot_command}`"
                comment_response += f" from `{sender}`"
                comment_response += f"\n  - expanded format: `{ebc.to_string()}`"
            # TODO add an else branch that logs information for comments not
            # including a bot command; the logging should only be done when log
            # level is set to debug

        if comment_response == '':
            # no update to be added, just log and return
            self.log("comment response is empty")
            return
        else:
            self.log(f"comment response: '{comment_response}'")

        if not any(map(get_bot_command, comment_response.split('\n'))):
            # the 'not any()' ensures that the response would not be considered
            # a bot command itself
            # this, together with checking the sender of a comment update, aims
            # at preventing the bot to enter an endless loop in commenting on
            # its own comments
            comment_body = command_response_fmt.format(
                app_name=app_name,
                comment_response=comment_response,
                comment_result=''
            )
            issue_comment = create_comment(repo_name, pr_number, comment_body)
        else:
            self.log(f"update '{comment_response}' is considered to contain bot command ... not creating PR comment")
            # TODO we may want to report this back to the PR on GitHub, e.g.,
            # "Oops response message seems to contain a bot command. It is not
            # displayed here to prevent the bot from entering an endless loop
            # of commands. Please, check the logs at the bot instance for more
            # information."

        # process commands
        comment_result = ''
        for cmd in commands:
            try:
                update = self.handle_bot_command(event_info, cmd)
                comment_result += f"\n- handling command `{cmd.to_string()}` resulted in: "
                comment_result += update
                self.log(f"handling command '{cmd.to_string()}' resulted in '{update}'")

            except EESSIBotCommandError as err:
                self.log(f"ERROR: handling command {cmd.command} failed with {err.args[0]}")
                comment_result += f"\n- handling command `{cmd.command}` failed with message"
                comment_result += f"\n  _{err.args[0]}_"
                continue
            except Exception as err:
                log(f"Unexpected err={err}, type(err)={type(err)}")
                if comment_result:
                    comment_body = command_response_fmt.format(
                        app_name=app_name,
                        comment_response=comment_response,
                        comment_result=comment_result
                    )
                    issue_comment.edit(comment_body)
                raise
        # only update PR comment once, that is, a single call to
        # issue_comment.edit is made in the entire function
        comment_body = command_response_fmt.format(
            app_name=app_name,
            comment_response=comment_response,
            comment_result=comment_result
        )
        issue_comment.edit(comment_body)

        self.log(f"issue_comment event (url {issue_url}) handled!")

    def handle_installation_event(self, event_info, log_file=None):
        """
        Handle events of type installation. Main action is to log the event.

        Args:
            event_info (dict): event received by event_handler
            log_file (string): path to log messages to

        Returns:
            None (implicitly)
        """
        request_body = event_info['raw_request_body']
        user = request_body['sender']['login']
        action = request_body['action']
        self.log("App installation event by user %s with action '%s'", user, action)
        self.log("installation event handled!")

    def handle_pull_request_labeled_event(self, event_info, pr):
        """
        Handle events of type pull_request with the action labeled. Main action
        is to process the label 'bot:deploy'.

        Args:
            event_info (dict): event received by event_handler
            pr (github.PullRequest.PullRequest): instance representing the pull request

        Returns:
            None (implicitly)
        """

        # determine label
        label = event_info['raw_request_body']['label']['name']
        self.log("Process PR labeled event: PR#%s, label '%s'", pr.number, label)

        if label == "bot:build":
            msg = "Handling the label 'bot:build' is disabled. Use the command `bot: build [FILTER]*` instead."
            self.log(msg)

            request_body = event_info['raw_request_body']
            repo_name = request_body['repository']['full_name']
            pr_number = request_body['pull_request']['number']
            app_name = self.cfg[GITHUB][APP_NAME]
            command_response_fmt = self.cfg[BOT_CONTROL][COMMAND_RESPONSE_FMT]
            comment_body = command_response_fmt.format(
                app_name=app_name,
                comment_response=msg,
                comment_result=''
            )
            create_comment(repo_name, pr_number, comment_body)
        elif label == "bot:deploy":
            # run function to deploy built artefacts
            deploy_built_artefacts(pr, event_info)
        else:
            self.log("handle_pull_request_labeled_event: no handler for label '%s'", label)

    def handle_pull_request_opened_event(self, event_info, pr):
        """
        Handle events of type pull_request with the action opened. Main action
        is to report for which architectures and repositories a bot instance is
        configured to build for.

        Args:
            event_info (dict): event received by event_handler
            pr (github.PullRequest.PullRequest): instance representing the pull request

        Returns:
            github.IssueComment.IssueComment instance or None (note, github refers to
                PyGithub, not the github from the internal connections module)
        """
        self.log("PR opened: waiting for label bot:build")
        app_name = self.cfg[GITHUB][APP_NAME]
        # TODO check if PR already has a comment with arch targets and
        # repositories
        arch_map = get_architecture_targets(self.cfg)
        repo_cfg = get_repo_cfg(self.cfg)

        comment = f"Instance `{app_name}` is configured to build:"

        for arch in arch_map.keys():
            # check if repo_target_map contains an entry for {arch}
            if arch not in repo_cfg[REPO_TARGET_MAP]:
                self.log(f"skipping arch {arch} because repo target map does not define repositories to build for")
                continue
            for repo_id in repo_cfg[REPO_TARGET_MAP][arch]:
                comment += f"\n- arch `{'/'.join(arch.split('/')[1:])}` for repo `{repo_id}`"

        self.log(f"PR opened: comment '{comment}'")

        # create comment to pull request
        repo_name = pr.base.repo.full_name
        gh = github.get_instance()
        repo = gh.get_repo(repo_name)
        pull_request = repo.get_pull(pr.number)
        issue_comment = pull_request.create_issue_comment(comment)
        return issue_comment

    def handle_pull_request_event(self, event_info, log_file=None):
        """
        Handle events of type pull_request for all kinds of actions by
        determining a handler for it.

        Args:
            event_info (dict): event received by event_handler
            log_file (string): path to log messages to

        Returns:
            None (implicitly)
        """
        action = event_info['action']
        gh = github.get_instance()
        self.log("repository: '%s'", event_info['raw_request_body']['repository']['full_name'])
        pr = gh.get_repo(event_info['raw_request_body']['repository']
                         ['full_name']).get_pull(event_info['raw_request_body']['pull_request']['number'])
        self.log("PR data: %s", pr)

        handler_name = 'handle_pull_request_%s_event' % action
        if hasattr(self, handler_name):
            handler = getattr(self, handler_name)
            self.log("Handling PR action '%s' for PR #%d...", action, pr.number)
            handler(event_info, pr)
        else:
            self.log("No handler for PR action '%s'", action)

    def handle_bot_command(self, event_info, bot_command, log_file=None):
        """
        Handle a bot command. Main purpose is to determine a handler for the
        specific bot_command given.

        Args:
            event_info (dict): event received by event_handler
            bot_command (EESSIBotCommand): command to be handled
            log_file (string): path to log messages to

        Returns:
            (string): update to be reported back to GitHub as the (immediate)
                result of the bot command

        Raises:
            EESSIBotCommandError: if no handler for the specific command is
                defined
        """
        cmd = bot_command.command
        handler_name = f"handle_bot_command_{cmd}"
        if hasattr(self, handler_name):
            handler = getattr(self, handler_name)
            self.log(f"Handling bot command {cmd}")
            return handler(event_info, bot_command)
        else:
            self.log(f"No handler for command '{cmd}'")
            raise EESSIBotCommandError(f"unknown command `{cmd}`; use `bot: help` for usage information")

    def handle_bot_command_help(self, event_info, bot_command):
        """
        Handles bot command 'help' providing basic information about bot
        commands.

        Args:
            event_info (dict): event received by event_handler
            bot_command (EESSIBotCommand): command to be handled

        Returns:
            (string): basic information about sending commands to the bot
        """
        help_msg = "\n  **How to send commands to bot instances**"
        help_msg += "\n  - Commands must be sent with a **new** comment (edits of existing comments are ignored)."
        help_msg += "\n  - A comment may contain multiple commands, one per line."
        help_msg += "\n  - Every command begins at the start of a line and has the syntax `bot: COMMAND [ARGUMENTS]*`"
        help_msg += "\n  - Currently supported COMMANDs are: `help`, `build`, `show_config`, `status`"
        help_msg += "\n"
        help_msg += "\n  For more information, see https://www.eessi.io/docs/bot"
        return help_msg

    def handle_bot_command_build(self, event_info, bot_command):
        """
        Handles bot command 'build [ARGS*]' by parsing arguments and submitting jobs

        Args:
            event_info (dict): event received by event_handler
            bot_command (EESSIBotCommand): command to be handled

        Returns:
            (string): immediate result of command (any jobs or no jobs being
                submitted) and a link to the issue comment for submitted jobs
        """
        gh = github.get_instance()
        self.log("repository: '%s'", event_info['raw_request_body']['repository']['full_name'])
        repo_name = event_info['raw_request_body']['repository']['full_name']
        pr_number = event_info['raw_request_body']['issue']['number']
        pr = gh.get_repo(repo_name).get_pull(pr_number)
        build_msg = ''
        if check_build_permission(pr, event_info):
            # use filter from command
            submitted_jobs = submit_build_jobs(pr, event_info, bot_command.action_filters)
            if submitted_jobs is None or len(submitted_jobs) == 0:
                build_msg = "\n  - no jobs were submitted"
            else:
                for job_id, issue_comment in submitted_jobs.items():
                    build_msg += f"\n  - submitted job `{job_id}`"
                    if issue_comment:
                        build_msg += f", for details & status see {issue_comment.html_url}"
        else:
            request_body = event_info['raw_request_body']
            sender = request_body['sender']['login']
            build_msg = f"\n  - account `{sender}` has NO permission to submit build jobs"
        return build_msg

    def handle_bot_command_show_config(self, event_info, bot_command):
        """
        Handles bot command 'show_config' by running the handler for events of
        type pull_request with the action opened.

        Args:
            event_info (dict): event received by event_handler
            bot_command (EESSIBotCommand): command to be handled

        Returns:
            (string): list item with a link to the issue comment that was created
                by the handler for events of type pull_request with the action opened
        """
        self.log("processing bot command 'show_config'")
        gh = github.get_instance()
        repo_name = event_info['raw_request_body']['repository']['full_name']
        pr_number = event_info['raw_request_body']['issue']['number']
        pr = gh.get_repo(repo_name).get_pull(pr_number)
        issue_comment = self.handle_pull_request_opened_event(event_info, pr)
        return f"\n  - added comment {issue_comment.html_url} to show configuration"

    def handle_bot_command_status(self, event_info, bot_command):
        """
        Handles bot command 'status' by querying the github API
        for the comments in a pr.

        Args:
            event_info (dict): event received by event_handler
            bot_command (EESSIBotCommand): command to be handled

        Returns:
            github.IssueComment.IssueComment (note, github refers to
                 PyGithub, not the github from the internal connections module)
        """
        self.log("processing bot command 'status'")
        gh = github.get_instance()
        repo_name = event_info['raw_request_body']['repository']['full_name']
        pr_number = event_info['raw_request_body']['issue']['number']
        status_table = request_bot_build_issue_comments(repo_name, pr_number)

        comment_status = ''
        comment_status += "\nThis is the status of all the `bot: build` commands:"
        comment_status += "\n|arch|result|date|status|url|"
        comment_status += "\n|----|------|----|------|---|"
        for x in range(0, len(status_table['date'])):
            comment_status += f"\n|{status_table['arch'][x]}|"
            comment_status += f"{status_table['result'][x]}|"
            comment_status += f"{status_table['date'][x]}|"
            comment_status += f"{status_table['status'][x]}|"
            comment_status += f"{status_table['url'][x]}|"

        self.log(f"Overview of finished builds: comment '{comment_status}'")
        repo = gh.get_repo(repo_name)
        pull_request = repo.get_pull(pr_number)
        issue_comment = pull_request.create_issue_comment(comment_status)
        return issue_comment

    def start(self, app, port=3000):
        """
        Logs startup information to shell and log file and starts the app using
        waitress.

        Args:
            app (EESSIBotSoftwareLayer): instance of class EESSIBotSoftwareLayer
            port (int, optional): defaults to 3000

        Returns:
            None (implictly), Note it only returns once the call to waitress has
                terminated.
        """
        start_msg = "EESSI bot for software layer started!"
        print(start_msg)
        self.log(start_msg)
        port_info = "app is listening on port %s" % port
        print(port_info)
        self.log(port_info)

        event_handler_cfg = self.cfg['event_handler']
        my_logfile = event_handler_cfg.get('log_path')
        log_file_info = "logging in to %s" % my_logfile
        print(log_file_info)
        self.log(log_file_info)
        waitress.serve(app, listen='*:%s' % port)


def main():
    """
    Main function which parses command line arguments, verifies if required
    configuration settings are defined, creates an instance of EESSIBotSoftwareLayer
    and starts it.
    """
    opts = event_handler_parse()

    required_config = {
        build.SUBMITTED_JOB_COMMENTS: [build.INITIAL_COMMENT, build.AWAITS_RELEASE],
        build.BUILDENV: [build.NO_BUILD_PERMISSION_COMMENT],
        deploy.DEPLOYCFG: [deploy.NO_DEPLOY_PERMISSION_COMMENT]
    }
    # config is read and checked for settings to raise an exception early when the event_handler starts.
    config.check_required_cfg_settings(required_config)
    github.connect()

    if opts.file:
        app = create_app(klass=EESSIBotSoftwareLayer)
        event = read_event_from_json(opts.file)
        event_info = get_event_info(event)
        app.handle_event(event_info)
    elif opts.cron:
        app.log("Running in cron mode")
    else:
        # Run as web app
        app = create_app(klass=EESSIBotSoftwareLayer)
        app.start(app, port=opts.port)


if __name__ == '__main__':
    main()<|MERGE_RESOLUTION|>--- conflicted
+++ resolved
@@ -26,11 +26,7 @@
 from connections import github
 import tasks.build as build
 from tasks.build import check_build_permission, get_architecture_targets, get_repo_cfg, \
-<<<<<<< HEAD
-    srequest_bot_build_issue_comment, submit_build_jobs
-=======
     request_bot_build_issue_comments, submit_build_jobs
->>>>>>> 27cb368a
 import tasks.deploy as deploy
 from tasks.deploy import deploy_built_artefacts
 from tools import config
