--- conflicted
+++ resolved
@@ -28,11 +28,6 @@
 # license: GPLv2
 #
 
-<<<<<<< HEAD
-# import configparser
-=======
-import glob
->>>>>>> b5622524
 import os
 import re
 import time
@@ -204,13 +199,7 @@
         """
         Determine metadata of a job or None.
         """
-<<<<<<< HEAD
-        # just use a function provided by module tools.job_metadata
-        metadata = read_metadata_file(job_metadata_path, self.logfile)
-        if metadata and "PR" in metadata:
-            return metadata["PR"]
-        else:
-            return None
+        return read_job_metadata_from_file(job_metadata_path, self.logfile)
 
     def read_job_result(self, job_result_file_path):
         """
@@ -222,10 +211,6 @@
             return result["RESULT"]
         else:
             return None
-=======
-        # check if metadata file exist
-        return read_job_metadata_from_file(job_metadata_path, self.logfile)
->>>>>>> b5622524
 
     # job_manager.process_new_job(current_jobs[nj])
     def process_new_job(self, new_job):
