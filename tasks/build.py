--- conflicted
+++ resolved
@@ -23,17 +23,14 @@
 from pyghee.utils import log, error
 from tools import config, run_cmd
 
-<<<<<<< HEAD
-GITHUB = "github"
 APP_NAME = "app_name"
-=======
 AWAITS_RELEASE = "awaits_release"
->>>>>>> 6241d412
 BUILDENV = "buildenv"
 BUILD_JOB_SCRIPT = "build_job_script"
 CONTAINER_CACHEDIR = "container_cachedir"
 DEFAULT_JOB_TIME_LIMIT = "24:00:00"
 CVMFS_CUSTOMIZATIONS = "cvmfs_customizations"
+GITHUB = "github"
 HTTP_PROXY = "http_proxy"
 HTTPS_PROXY = "https_proxy"
 INITIAL_COMMENT = "initial_comment"
