--- conflicted
+++ resolved
@@ -14,10 +14,7 @@
 #
 import re
 
-<<<<<<< HEAD
 from collections import namedtuple
-=======
->>>>>>> ceca354c
 from connections import github
 from pyghee.utils import log
 from retry import retry
@@ -88,7 +85,6 @@
             log_file=log_file)
 
 
-<<<<<<< HEAD
 def update_pr_comment(event_info, update):
     """
     Updates a comment determined from an event.
@@ -108,7 +104,8 @@
     pull_request = repo.get_pull(pr_number)
     issue_comment = pull_request.get_issue_comment(issue_id)
     issue_comment.edit(comment_new + update)
-=======
+
+
 def create_comment(repo_name, pr_number, comment):
     """create a comment on a pr
 
@@ -120,5 +117,4 @@
     gh = github.get_instance()
     repo = gh.get_repo(repo_name)
     pull_request = repo.get_pull(pr_number)
-    pull_request.create_issue_comment(comment)
->>>>>>> ceca354c
+    pull_request.create_issue_comment(comment)